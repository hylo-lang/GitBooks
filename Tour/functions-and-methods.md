# Functions and methods

Functions are blocks of reusable code that performs a single action, or group of related actions. They are an essential tool for managing the complexity of a program as it grows.

_Note: Though Hylo should not be considered a functional programming language, functions are first-class citizens, and functional programming style is well-supported. In fact, Hylo's mutable value semantics can be freely mixed with purely functional code without eroding that code's local reasoning properties_

### Free functions

A function declaration is introduced with the `fun` keyword, followed by the function's name, its signature, and finally its body:

<<<<<<< HEAD
```hylo
typealias Vector2 = (x: Double, y: Double)
=======
```
typealias Vector2 = {x: Float64, y: Float64}
>>>>>>> 85abab37

fun norm(_ v: Vector2) -> Float64 {
  Float64.sqrt(v.x * v.x + v.y * v.y)
}

public fun main() {
  let velocity = (x: 3.0, y: 4.0)
  print(norm(velocity)) // 5.0
}
```

The program above declares a function named `norm` that accepts a 2-dimensional vector (represented as a pair of `Float64`) and returns its norm, or length.

A function's signature describes its parameter and return types. The return type of a function that does not return any value, like `main` above, may be omitted. Equivalently we can explicitly specify that the return type is `Void`.

A function is called using its name followed by its arguments and any argument labels, enclosed in parentheses. Here, `norm` is called to compute the norm of the vector `(x: 3.0, y: 4.0)` with the expression `norm(velocity)`.

Notice that the name of the parameter to that function is prefixed by an underscore (i.e., `_`), signaling that the parameter is unlabeled. If this underscore were omitted, a call to `norm` would require its argument to be labeled by the parameter name `v`.

You can specify a label different from the parameter name by replacing the underscore with an identifier. This feature can be used to create APIs that are clear and economical at the use site, especially for functions that accept multiple parameters:

<<<<<<< HEAD
```hylo
typealias Vector2 = (x: Double, y: Double)
=======
```
typealias Vector2 = {x: Float64, y: Float64}
>>>>>>> 85abab37

fun scale(_ v: Vector2, by factor: Vector2) -> Vector2 {
  (x: v.x * factor.x, y: v.y * factor.y)
}

let extent = (x: 4, y: 7)
let half = (x: 0.5, y: 0.5)

let middle = scale(extent, by: half)
```

Argument labels are also useful to distinguish between different variants of the same operation.

<<<<<<< HEAD
```hylo
typealias Vector2 = (x: Double, y: Double)
=======
```
typealias Vector2 = {x: Float64, y: Float64}
>>>>>>> 85abab37

fun scale(_ v: Vector2, by factor: Vector2) -> Vector2 {
  (x: v.x * factor.x, y: v.y * factor.y)
}
fun scale(_ v: Vector2, uniformly_by factor: Float64) -> Vector2 {
  (x: v.x * factor, y: v.y * factor)
}
```

The two `scale` functions above are similar, but not identical. The first accepts a vector as the scaling factor, the second a scalar, a difference that is captured in the argument labels. Argument labels are part of the full function name, so the first function can be referred to as `scale(_,by:)` and the second as `scale(_,uniformly_by:)`. In fact, Hylo does not support type-based overloading, so the _only_ way for two functions to share the same base name is to have different argument labels. _Note: many of the use cases for type-based overloading in other languages can best be handled by using method bundles._

A function with multiple statements that does not return `Void` must execute one `return` statement each time it is called.

<<<<<<< HEAD
```hylo
fun round(_ n: Double, digits: Int) -> Double {
  let factor = 10.0 ^ Double(digits)
=======
```
fun round(_ n: Float64, digits: Int) -> Float64 {
  let factor = 10.0 ^ Float64(digits)
>>>>>>> 85abab37
  return (n * factor).round() / factor
}
```

To avoid warnings from the compiler, every non-`Void` value returned from a function must either be used, or be explicitly discarded by binding it to `_`.

<<<<<<< HEAD
```hylo
fun round(_ n: Double, digits: Int) -> Double {
  let factor = 10.0 ^ Double(digits)
=======
```
fun round(_ n: Float64, digits: Int) -> Float64 {
  let factor = 10.0 ^ Float64(digits)
>>>>>>> 85abab37
  return (n * factor).round() / factor
}

public fun main() {
  _ = round(3.14159, 3) // explicitly discards the result of `round(_:digits:)`
}
```

Function parameters can have default values, which can be omitted at the call site:

<<<<<<< HEAD
```hylo
fun round(_ n: Double, digits: Int = 3) -> Double {
  let factor = 10.0 ^ Double(digits)
=======
```
fun round(_ n: Float64, digits: Int = 3) -> Float64 {
  let factor = 10.0 ^ Float64(digits)
>>>>>>> 85abab37
  return (n * factor).round() / factor
}

let pi2 = round(pi, digits: 2) // pi rounded to 2 digits
let pi3 = round(pi)            // pi rounded to 3 digits, the default.
```

_Note: A default argument expression is evaluated at each call site._

### Parameter passing conventions

A parameter passing convention describes how an argument is passed from caller to callee. In Hylo, there are four: `let`, `inout`, `sink` and `set`. In the next series of examples, we will define four corresponding functions to offset this 2-dimensional vector type:

<<<<<<< HEAD
```hylo
typealias Vector2 = (x: Double, y: Double)
=======
```
typealias Vector2 = {x: Float64, y: Float64}
>>>>>>> 85abab37
```

We will also show how Hylo's parameter passing conventions relate to other programming languages, namely C++ and Rust.

#### **`let` parameters**

Let's start with the `let` convention. Parameter passing conventions are always written before the parameter type:

```hylo
fun offset_let(_ v: let Vector2, by delta: let Vector2) -> Vector2 {
  (x: v.x + delta.x, y: v.y + delta.y)
}
```

`let` is the default convention, so the declaration above is equivalent to

```hylo
fun offset_let(_ v: Vector2, by delta: Vector2) -> Vector2 {
  (x: v.x + delta.x, y: v.y + delta.y)
}
```

`let` parameters are (notionally) passed by value, and are truly immutable. The compiler wouldn't allow us to modify `v` or `delta` inside the body of `offset_let` if we tried:

```hylo
fun offset_let(_ v: Vector2, by delta: Vector2) -> Vector2 {
  &v.x += delta.x // Error: v is immutable
  &v.y += delta.y
  return v
}
```

\[Recall that `&` is simply a marker required by Hylo when a value is mutated]

Though `v` cannot be modified, `Vector2` is copyable, so we can copy `v` into a mutable variable and modify _that_.

```hylo
fun offset_let(_ v: Vector2, by delta: Vector2) -> Vector2 {
  var temporary = v.copy()
  &temporary.x += delta.x
  &temporary.y += delta.y
  return temporary
}
```

In fact, when it issues the error about `v` being immutable, the compiler will suggest a rewrite equivalent to the one above (and in the right IDE, will offer to perform the rewrite for you).

The compiler also ensures that `v` and `delta` can't be modified by any other means during the call: their values are truly independent of everything else in the program, preventing all possibility of data races and allowing us to reason locally about everything that happens in the body of `offset_let`. It provides this guarantee in part by ensuring that nothing can modify the arguments _passed to_ `offset_let` while the function executes which allows arguments to be passed without making any copies.

A C++ developer can understand the `let` convention as _pass by `const` reference_, but with the additional static guarantee that there is no way the referenced parameters can be modified during the call.

```cpp
Vector2 offset_let(Vector2 const& v, Vector2 const& delta) {
  return Vector2 { v.x + delta.x, v.y + delta.y };
}
```

For example, in the C++ version of our function, `v` and `delta` _could_ be modified by another thread while `offset_let` executes, causing a data race. For a single-threaded example, just imagine adding a `std::function` parameter that is called in the body; that parameter might have captured a mutable reference to the argument and could (surprisingly!) modify `v` or `delta` through it.

A Rust developer can understand a `let` parameter as a _pass by immutable borrow_, with exactly the same guarantees:

```rust
fn offset_let(v: &Vector2, delta: &Vector2) -> Vector2 {
  Vector2 { x: v.x + delta.x, y: v.y + delta.y }
}
```

The only difference between an immutable borrow in Rust and a `let` in Hylo is that the language encourages the programmer to think of a `let` parameter as being passed by value.

The `let` convention does not transfer ownership of the argument to the callee, meaning, for example, that without first copying it, a `let` parameter can't be returned, or stored anywhere that outlives the call.

```hylo
fun duplicate(_ v: Vector2) -> Vector2 {
  v // error: `v` cannot escape; return `v.copy()` instead.
}
```

#### **`inout` parameters**

The `inout` convention enables mutation across function boundaries, allowing a parameter's value to be modified in place:

```hylo
fun offset_inout(_ target: inout Vector2, by delta: Vector2) {
  &target.x += delta.x
  &target.y += delta.y
}
```

Again, the compiler imposes some restrictions and offers guarantees in return. First, arguments to `inout` parameters must be mutable and marked with an ampersand (`&`) at the call site:

```hylo
fun main() {
  var v = (x: 3, y: 4)               // v is mutable.
  offset_inout(&v, by: (x: 1, y: 1)) // ampersand indicates mutation.
}
```

_Note: You can probably guess now why the `+=` operator's left operand is always prefixed by an ampersand:_ _the type of `Float64.infix+=` is `(inout Float64, Float64) -> Void`._

Second, `inout` arguments must be unique: they can only be passed to the function in one parameter position.

```hylo
fun main() {
  var v = (x: 3, y: 4) 
  offset_inout(&v, by: v) // error: overlapping `inout` access to `v`; 
}                         // pass `v.copy()` as the second argument instead.
```

The compiler guarantees that the behavior of `target` in the body of `offset_inout` is as though it had been declared to be a local `var`, with a value that is truly independent from everything else in the program: only `offset_inout` can observe or modify `target` during the call. Just as with the immutability of `let` parameters, this independence upholds local reasoning and guarantees freedom from data races.

A C++ developer can understand the `inout` convention as _pass by reference_, with the additional static guarantee of exclusive access through the reference to the referenced object:

```cpp
void offset_inout(Vector2& target, Vector2 const& delta) {
  target.x += delta.x
  target.y += delta.y
}
```

In the C++ version of `offset_inout`, as before, the parameters may be accessible to other threads, opening the possibility of a data race. Also, the two parameters can overlap, and again a simple variation on our function is enough to demonstrate why that might be a problem:

```cpp
// Offsets target by 2*delta.
void double_offset_inout(Vector2& target, Vector2 const& delta) {
  offset_inout(target, delta)
  offset_inout(target, delta)
}
void main() {
  Vector2 v = {3, 4}
  double_offset_inout(v, v)
  print(v) // Should print {9, 12}, but prints {12, 16} instead.
}                        
```

A Rust developer can understand an `inout` parameter as a _pass by mutable borrow_, with exactly the same guarantees:

```rust
fn offset_inout(target: &mut Vector2, delta: &Vector2) {
  target.x += delta.x;
  target.y += delta.y;
}
```

Again, the only difference is one of perspective: Hylo encourages you to think of `inout` parameters as though they are passed by “move-in/move-out,” and indeed the semantics are the same except that no data actually moves in memory.

Just as with `let` parameters, `inout` parameters are not owned by the callee, and their values cannot escape the callee without first being copied.

**The Fine Print: Temporary Destruction**

Although `inout` parameters are required to be valid at function entry and exit, a callee is entitled to do anything with the value of such parameters, including destroying them, as long as it puts a value back before returning:

```hylo
fun offset_inout(_ v: inout Vector2, by delta: Vector2) {
  let temporary = v.copy()
  v.deinit()
  // `v` is not bound to any value here
  v = (x: temporary.x + delta.x, y: temporary.y + delta.y)
}
```

In the example above, `v.deinit()` explicitly deinitializes the value of `v`, leaving it unbound. Thus, trying to access its value would constitute an error caught at compile time. Nonetheless, since `v` is reinitialized before the function returns, the compiler is satisfied.

_Note: A Rust developer can understand explicit deinitialization as a call to `drop`._ _However, explicit deinitialization always consumes the value, even if its type is copyable._

#### **`sink` parameters**

The `sink` convention indicates a transfer of ownership, so unlike previous examples the parameter _can_ escape the lifetime of the callee.

```hylo
fun offset_sink(_ base: sink Vector2, by delta: Vector2) -> Vector2 {
  &base.x += delta.x
  &base.y += delta.y
  return base        // OK; base escapes here!
}
```

Just as with `inout` parameters, the compiler enforces that arguments to `sink` parameters are unique. Because of the transfer of ownership, though, the argument becomes inaccessible in the caller after the callee is invoked.

```hylo
fun main() {
  let v = (x: 1, y: 2)
  print(offset_sink(v, (x: 3, y: 5)))  // prints (x: 4, y: 7)
  print(v) // <== error: v was consumed in the previous line
}          // to use v here, pass v.copy() to offset_sink.
```

A C++ developer can understand the `sink` convention as similar in intent to _pass by rvalue reference_. In fact it's more like pass-by-value where the caller first invokes `std::move` on the argument, because ownership of the argument is transferred at the moment of the function call.

```cpp
Vector2 offset_sink(Vector2 base, Vector2 const& delta) {
  base.x += delta.x
  base.y += delta.y
  return base
}

int main() {
  Vector2 v = {1, 2};
  print(offset_sink(std::move(v), {3, 5})); // prints (x: 4, y: 7)
  print(v);                                 // prints garbage
}
```

In Hylo, the lifetime of a moved-from value ends, rather than being left accessible in an indeterminate state.

A Rust developer can understand a `sink` parameter as a _pass by move_. If the source type is copyable it is as though it first assigned to a unique reference, so the move is forced:

```rust
fn offset_sink(base: Vector2, delta: &Vector2) -> Vector2 {
  base.x += delta.x
  base.y += delta.y
  return base
}
fn main() {
  let mut v: Vector2 = {1, 2};
  let moveV = &mut v;
  println("{}", offset_sink(moveV, {3, 5}))
}
```

The `sink` and `inout` conventions are closely related; so much so that `offset_sink` can be written in terms of `offset_inout`, and vice versa.

```hylo
fun offset_sink2(_ v: sink Vector2, by delta: Vector2) -> Vector2 {
  offset_inout(&v, by: delta)
  return v
}

fun offset_inout2(_ v: inout Vector2, by delta: Vector2) {
  v = offset_sink(v, by: delta)
}
```

#### **`set` parameters**

The `set` convention lets a callee initialize an uninitialized value. The compiler will only accept uninitialized objects as arguments to a set parameter.

<<<<<<< HEAD
```hylo
fun init_vector(_ target: set Vector2, x: sink Double, y: sink Double) {
=======
```
fun init_vector(_ target: set Vector2, x: sink Float64, y: sink Float64) {
>>>>>>> 85abab37
  target = (x: x, y: y)
}

public fun main() {
  var v: Vector2
  init_vector(&v, x: 1.5, y: 2.5)
  print(v)                         // (x: 1.5, y: 2.5)
  init_vector(&v, x: 3, y: 7).     // error: 'v' is initialized
}
```

A C++ developer can understand the `set` convention in terms of the placement new operator, with the guarantee that the storage in which the new value is being created starts out uninitialized, and ends up initialized.

```cpp
#include <new>

void init_vector(Vector2* v, double x, double y) {
  new(v) Vector2(components[0], components[1]);
}

int main() {
  alignas(Vector2) char _storage[sizeof(Vector2)];
  auto v1 = static_cast<Vector2*>(static_cast<void*>(_storage));
  init_vector(v1, 1.5, 2.5);
  std::cout << *v1 << std::endl;
}
```

### Methods

A method is a function associated with a particular type, called the **receiver**, on which it primarily operates. Method declaration syntax is the same as that of a free function, except that a method is always declared in the scope of its receiver type, and the receiver parameter is omitted.

```hylo
type Vector2 {
  public var x: Float64
  public var y: Float64
  public memberwise init

  public fun offset_let(by delta: Vector2) -> Vector2 { // <== HERE
    Vector2(x: self.x + delta.x, y: self.y + delta.y)
  }
}
```

The program above declares `Vector2`, a structure with a method, `offset_let(by:)`, which is nearly identical to the similarly named free function we declared in the section on parameter passing conventions. The difference is that its first parameter, a `Vector2` instance, has become implicit and is now named `self`.

For concision, `self` can be omitted from most expressions in a method. Therefore, we can rewrite `offset_let` this way:

```hylo
type Vector2 {
  // ...
  public fun offset_let(by delta: Vector2) -> Vector2 {
    Vector2(x: x + delta.x, y: y + delta.y)
  }
}
```

A method is usually accessed as a member of the receiver instance that forms its implicit first parameter, a syntax that binds that instance to the method:

```
public fun main() {
  let unit_x = Vector2(x: 1.0, y: 0.0)
  let v1 = Vector2(x: 1.5, y: 2.5)
  let v2 = v1.offset_let(by: unit_x)  // <== HERE
  print(v2)
}
```

When the method is accessed through its type, instead of through an instance, we get a regular function with an explicit self parameter, so we could have made this equivalent call in the marked line above:

```hylo
  let v2 = Vector2.offset_let(self: v1, by: unit_x)
```

As usual, the default passing convention of the receiver is `let`. Other passing conventions must be specified explicitly, just after the closing parenthesis of the method's parameter list. In the following example, `self` is passed `inout`, making this a mutating method:

```hylo
type Vector2 {
  // ...
  public fun offset_inout(by delta: Vector2) inout -> Vector2 {
    &x += delta.x
    &y += delta.x
  }
}
```

In a call to an `inout` method like the one above, the receiver expression is marked with an ampersand, to indicate it is being mutated:

```hylo
fun main() {
  var y = Vector2(x: 3, y: 4)
  &y.offset_inout(by: Vector2(x: 7, y: 11)) // <== HERE
  print(y)
}
```

#### **Method bundles**

When multiple methods have the same functionality but differ only in the passing convention of their receiver, they can be grouped into a single _bundle_.

```hylo
type Vector2 {
  public var x: Float64
  public var y: Float64
  public memberwise init

  public fun offset(by delta: Vector2) -> Vector2 {
    let {
      Vector2(x: x + delta.x, y: y + delta.y)
    }
    inout {
      &x += delta.x
      &y += delta.y
    }
    sink {
      &x += delta.x
      &y += delta.y
      return self
    }
  }
}

public fun main() {
  let unit_x = Vector2(x: 1.0, y: 0.0)
  var v1 = Vector2(x: 1.5, y: 2.5)
  &v1.offset(by: unit_x)           // 1. inout

  print(v1.offset(by: unit_x))     // 2. let
  
  let v2 = v1.offset(by: unit_x)   // 3. sink
  print(v2)
}
```

In the program above, the method `Vector2.offset(by:)` defines three variants, each corresponding to an implementation of the same behavior, for a different receiver convention.

_Note: A method bundle can not declare a `set` variant as it does not make sense to operate on a receiver that has not been initialized yet._

<<<<<<< HEAD
At the call site, the compiler determines the variant to apply depending on the context of the call. In this example, the first call applies the `inout` variant as the receiver has been marked for mutation. The second call applies the `let` variant as the structure is reused (without mutation). The third call applies the `sink` variant as the structure is no longer used afterwards.
=======
At the call site, the compiler determines the variant to apply depending on the context of the call. In this example, the first call applies the `inout` variant as the receiver has been marked for mutation. The second call applies the `sink` variant as the receiver is no longer used afterward.
>>>>>>> 85abab37

Thanks to the link between the `sink` and `inout` conventions, the compiler is able to synthesize one implementation from the other. Further, the compiler can also synthesize a `sink` variant from a `let` one.

This feature can be used to avoid code duplication in cases where custom implementations of the different variants do not offer any performance benefit, or where performance is not a concern. For example, in the case of `Vector2.offset(by:)`, it is sufficient to write the following declaration and let the compiler synthesize the missing variants.

```hylo
type Vector2 {
  // ...
  public fun offset(by delta: Vector2) -> Vector2 {
    let { Vector2(x: x + delta.x, y: y + delta.y) }
  }
}
```

#### **Static methods**

A type can be used as a namespace for global functions that relate to that type. For example, the function `Float64.random(in:using:)` is a global function declared in the namespace of `Float64`.

A global function declared in the namespace of a type is called a _static method_. Static methods do not have an implicit receiver parameter. Instead, they behave just like regular global functions.

A static method is declared with `static`:

```hylo
type Vector2 {
  // ...
  public static fun random(in range: Range<Float64>) -> Vector2 {
    Vector2(x: Float64.random(in: range), y: Float64.random(in: range))
  }
}
```

When the return type of a static method matches the type declared by its namespace, the latter can be omitted if the compiler can infer it from the context of the expression:

```hylo
public fun main() {
  let v1 = Vector2(x: 0.0, y: 0.0)
  let v2 = v1.offset(by: .random(in: 0.0 ..< 10.0))
  print(v2)
}
```

### Closures

Functions are first-class citizens in Hylo, meaning that they be assigned to bindings, passed as arguments or returned from functions, like any other value. When a function is used as a value, it is called a _closure_.

<<<<<<< HEAD
```hylo
fun round(_ n: Double, digits: Int) -> Double {
  let factor = 10.0 ^ Double(digits)
=======
```
fun round(_ n: Float64, digits: Int) -> Float64 {
  let factor = 10.0 ^ Float64(digits)
>>>>>>> 85abab37
  return (n * factor).round() / factor
}

public fun main() {
  let f = round(_:digits:)
  print(type(of: f)) // (_: Float64, digits: Int) -> Float64
}
```

Some methods of the standard library use closures to implement certain algorithms. For example, the type `T[n]` has a method `reduce(into:_:)` that accepts a closure as second argument to describe how its elements should be combined.

```hylo
fun combine(_ partial_result: inout Int, _ element: Int) {
  &partial_result += element
}

public fun main() {
  let sum = [1, 2, 3].reduce(into: 0, combine)
  print(sum)
}
```

_Note: The method `Int.infix+=` has the same type as `combine(_:_:)` in this example._ _Therefore, we could have written `numbers.reduce(into: 0, Int.infix+=)`._

When the sole purpose of a function is to be used as a closure, it may be more convenient to write it inline, as a closure expression. Such an expression resembles a function declaration, but has no name. Further, the types of the parameters and/or the return type can be omitted if the compiler can infer those from the context.

```hylo
public fun main() {
  let sum = [1, 2, 3].reduce(into: 0, fun(_ partial_result, _ element) {
    &partial_result += element
  })
  print(sum)
}
```

#### **Closure captures**

A function can refer to bindings that are declared outside of its own scope. When it does so, it is said to create _captures_. There exists three kind of captures: `let`, `inout` and `sink`.

A `let` capture occurs when a function accesses a binding immutably. For example, in the program below, the closure passed to `map(_:)` creates a `let` capture on `offset`.

```hylo
public fun main() {
  let offset = 2
  let result = [1, 2, 3].map(fun(_ n) { n + offset })
  print(result) // [3, 4, 5]
}
```

An `inout` capture occurs when a function accesses a binding mutably. For example, in the program below, the closure passed to `for_each(_:)` creates an `inout` capture on `sum`.

```
public fun main() {
  var sum = 0
  let result = [1, 2, 3].for_each(fun(_ n) { &sum += n })
  print(sum) // 6
}
```

A `sink` capture occurs when a function acts as a sink for a value at its declaration. Such a capture must be defined explicitly in a capture list. For example, in the program below, `counter` is assigned to a closure that returns integers in incrementing order every time it is called. The closure keeps track of its own state with a `sink` capture.

```
public fun main() {
  var counter = fun[var i = 0]() inout -> Int {
    defer { &i += 1 }
    return i.copy()
  }
  print(&counter()) // 0
  print(&counter()) // 1
}
```

_Note: The signature of the closure must be annotated with `inout` because calling it modifies its own state (i.e., the values that it had captured)._ _Further, a call to `counter` must be prefixed by an ampersand to signal mutation._<|MERGE_RESOLUTION|>--- conflicted
+++ resolved
@@ -8,13 +8,8 @@
 
 A function declaration is introduced with the `fun` keyword, followed by the function's name, its signature, and finally its body:
 
-<<<<<<< HEAD
-```hylo
-typealias Vector2 = (x: Double, y: Double)
-=======
-```
+```hylo
 typealias Vector2 = {x: Float64, y: Float64}
->>>>>>> 85abab37
 
 fun norm(_ v: Vector2) -> Float64 {
   Float64.sqrt(v.x * v.x + v.y * v.y)
@@ -36,13 +31,8 @@
 
 You can specify a label different from the parameter name by replacing the underscore with an identifier. This feature can be used to create APIs that are clear and economical at the use site, especially for functions that accept multiple parameters:
 
-<<<<<<< HEAD
-```hylo
-typealias Vector2 = (x: Double, y: Double)
-=======
-```
+```hylo
 typealias Vector2 = {x: Float64, y: Float64}
->>>>>>> 85abab37
 
 fun scale(_ v: Vector2, by factor: Vector2) -> Vector2 {
   (x: v.x * factor.x, y: v.y * factor.y)
@@ -56,13 +46,8 @@
 
 Argument labels are also useful to distinguish between different variants of the same operation.
 
-<<<<<<< HEAD
-```hylo
-typealias Vector2 = (x: Double, y: Double)
-=======
-```
+```hylo
 typealias Vector2 = {x: Float64, y: Float64}
->>>>>>> 85abab37
 
 fun scale(_ v: Vector2, by factor: Vector2) -> Vector2 {
   (x: v.x * factor.x, y: v.y * factor.y)
@@ -76,30 +61,18 @@
 
 A function with multiple statements that does not return `Void` must execute one `return` statement each time it is called.
 
-<<<<<<< HEAD
-```hylo
-fun round(_ n: Double, digits: Int) -> Double {
-  let factor = 10.0 ^ Double(digits)
-=======
-```
+```hylo
 fun round(_ n: Float64, digits: Int) -> Float64 {
   let factor = 10.0 ^ Float64(digits)
->>>>>>> 85abab37
   return (n * factor).round() / factor
 }
 ```
 
 To avoid warnings from the compiler, every non-`Void` value returned from a function must either be used, or be explicitly discarded by binding it to `_`.
 
-<<<<<<< HEAD
-```hylo
-fun round(_ n: Double, digits: Int) -> Double {
-  let factor = 10.0 ^ Double(digits)
-=======
-```
+```hylo
 fun round(_ n: Float64, digits: Int) -> Float64 {
   let factor = 10.0 ^ Float64(digits)
->>>>>>> 85abab37
   return (n * factor).round() / factor
 }
 
@@ -110,15 +83,9 @@
 
 Function parameters can have default values, which can be omitted at the call site:
 
-<<<<<<< HEAD
-```hylo
-fun round(_ n: Double, digits: Int = 3) -> Double {
-  let factor = 10.0 ^ Double(digits)
-=======
-```
+```hylo
 fun round(_ n: Float64, digits: Int = 3) -> Float64 {
   let factor = 10.0 ^ Float64(digits)
->>>>>>> 85abab37
   return (n * factor).round() / factor
 }
 
@@ -132,13 +99,8 @@
 
 A parameter passing convention describes how an argument is passed from caller to callee. In Hylo, there are four: `let`, `inout`, `sink` and `set`. In the next series of examples, we will define four corresponding functions to offset this 2-dimensional vector type:
 
-<<<<<<< HEAD
-```hylo
-typealias Vector2 = (x: Double, y: Double)
-=======
-```
+```hylo
 typealias Vector2 = {x: Float64, y: Float64}
->>>>>>> 85abab37
 ```
 
 We will also show how Hylo's parameter passing conventions relate to other programming languages, namely C++ and Rust.
@@ -375,13 +337,8 @@
 
 The `set` convention lets a callee initialize an uninitialized value. The compiler will only accept uninitialized objects as arguments to a set parameter.
 
-<<<<<<< HEAD
-```hylo
-fun init_vector(_ target: set Vector2, x: sink Double, y: sink Double) {
-=======
-```
+```hylo
 fun init_vector(_ target: set Vector2, x: sink Float64, y: sink Float64) {
->>>>>>> 85abab37
   target = (x: x, y: y)
 }
 
@@ -520,11 +477,7 @@
 
 _Note: A method bundle can not declare a `set` variant as it does not make sense to operate on a receiver that has not been initialized yet._
 
-<<<<<<< HEAD
 At the call site, the compiler determines the variant to apply depending on the context of the call. In this example, the first call applies the `inout` variant as the receiver has been marked for mutation. The second call applies the `let` variant as the structure is reused (without mutation). The third call applies the `sink` variant as the structure is no longer used afterwards.
-=======
-At the call site, the compiler determines the variant to apply depending on the context of the call. In this example, the first call applies the `inout` variant as the receiver has been marked for mutation. The second call applies the `sink` variant as the receiver is no longer used afterward.
->>>>>>> 85abab37
 
 Thanks to the link between the `sink` and `inout` conventions, the compiler is able to synthesize one implementation from the other. Further, the compiler can also synthesize a `sink` variant from a `let` one.
 
@@ -570,15 +523,9 @@
 
 Functions are first-class citizens in Hylo, meaning that they be assigned to bindings, passed as arguments or returned from functions, like any other value. When a function is used as a value, it is called a _closure_.
 
-<<<<<<< HEAD
-```hylo
-fun round(_ n: Double, digits: Int) -> Double {
-  let factor = 10.0 ^ Double(digits)
-=======
-```
+```hylo
 fun round(_ n: Float64, digits: Int) -> Float64 {
   let factor = 10.0 ^ Float64(digits)
->>>>>>> 85abab37
   return (n * factor).round() / factor
 }
 
