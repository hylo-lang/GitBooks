--- conflicted
+++ resolved
@@ -168,13 +168,8 @@
 
 The type of a buffer is written either `T[n]` or `Buffer<T, n>`, where `T` is a type and `n` the number of elements in the buffer. All elements of a buffer must be initialized at the same time as the buffer itself, either by the means of a buffer literal expression, as in the program above, or by calling a buffer _initializer_:
 
-<<<<<<< HEAD
-```hylo
-typealias Point = (x: Double, y: Double)
-=======
-```
+```hylo
 typealias Point = {x: Float64, y: Float64}
->>>>>>> 85abab37
 public fun main() {
   var triangle = Point[3](fun(i) { (x: Float64(i), y: 0.0) }) // <== HERE
   &triangle[1].y = 2.5
@@ -186,13 +181,8 @@
 
 An array is like a buffer that can be resized dynamically:
 
-<<<<<<< HEAD
-```hylo
-typealias Point = (x: Double, y: Double)
-=======
-```
+```hylo
 typealias Point = {x: Float64, y: Float64}
->>>>>>> 85abab37
 public fun main() {
   var points = Array<Point>()
   print(points.count())            // 0
@@ -223,11 +213,7 @@
 }
 ```
 
-<<<<<<< HEAD
-The type declaration above defines a type `Matrix3` with a single property of type `Double[3][3]`. The second declaration exposes the default memberwise initializer of the type, allowing us to create matrices by calling `Matrix3.init(components:)`:
-=======
 The type declaration above defines a type `Matrix3` with a single property of type `Float64[3][3]`. The second declaration exposes the default memberwise initializer of the type, allowing us to create matrices by calling `Matrix3.init(components:)`:
->>>>>>> 85abab37
 
 ```hylo
 type Matrix3 {
